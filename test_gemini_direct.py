--- conflicted
+++ resolved
@@ -2,16 +2,11 @@
 import os
 from dotenv import load_dotenv
 
-<<<<<<< HEAD
 # Load environment variables
 load_dotenv()
 
 # Get the API key from environment variable
 GEMINI_API_KEY = os.getenv("GEMINI_API_KEY")
-=======
-# Set the API key directly
-GEMINI_API_KEY = "YOUR-API-KEY"
->>>>>>> be15492b
 
 print("🌟 Testing Gemini API Key Directly")
 print("=" * 50)
